--- conflicted
+++ resolved
@@ -12,11 +12,7 @@
 <!--
 Wireshark Info
 -->
-<<<<<<< HEAD
   <!ENTITY WiresharkCurrentVersion "1.2.1">
-=======
-  <!ENTITY WiresharkCurrentVersion "1.3.0">
->>>>>>> 4a500929
 
 ]>
 
@@ -35,19 +31,19 @@
     <para>
 
       The following vulnerabilities have been fixed.  See the
-      <ulink url="http://www.wireshark.org/security/wnpa-sec-2009-02.html">security advisory</ulink> for details and a workaround.
+      <ulink url="http://www.wireshark.org/security/wnpa-sec-2009-04.html">security advisory</ulink> for details and a workaround.
 
       <itemizedlist>
 
         <listitem>
           <para>
-            The IPMI dissector could overrun a buffer.
+            The XXXXXXXXX dissector could overrun a buffer.
             <!-- Fixed in trunk: r28801 -->
             <!-- Fixed in trunk-1.2: r29099 -->
             <!-- (<ulink url="https://bugs.wireshark.org/bugzilla/show_bug.cgi?id=3559">Bug
             3559</ulink>) -->
           </para>
-          <para>Versions affected: 1.2.0</para>
+          <para>Versions affected: 1.2.1</para>
           <!--
           <para>
             <ulink url="http://cve.mitre.org/cgi-bin/cvename.cgi?name=CVE-2009-????">CVE-2009-????</ulink>
@@ -55,137 +51,10 @@
           -->
         </listitem>
 
-        <listitem>
-          <para>
-            The AFS dissector could crash.
-            <!-- Fixed in trunk: r28815 -->
-            <!-- Fixed in trunk-1.2: r29099 -->
-            <!-- (<ulink url="https://bugs.wireshark.org/bugzilla/show_bug.cgi?id=3564">Bug
-            3564</ulink>) -->
-          </para>
-          <para>Versions affected: 1.2.0</para>
-          <!--
-          <para>
-            <ulink url="http://cve.mitre.org/cgi-bin/cvename.cgi?name=CVE-2009-????">CVE-2009-????</ulink>
-          </para>
-          -->
-        </listitem>
-
-        <listitem>
-          <para>
-            The Infiniband dissector could crash on some platforms.
-            <!-- Fixed in trunk: r28839 -->
-            <!-- Fixed in trunk-1.2: r29099 -->
-          </para>
-          <para>Versions affected: 1.2.0</para>
-          <!--
-          <para>
-            <ulink url="http://cve.mitre.org/cgi-bin/cvename.cgi?name=CVE-2009-????">CVE-2009-????</ulink>
-          </para>
-          -->
-        </listitem>
-
-        <listitem>
-          <para>
-            The Bluetooth L2CAP dissector could crash.
-            <!-- Fixed in trunk: r28884 -->
-            <!-- Fixed in trunk-1.2: r29101 -->
-            <!-- (<ulink url="https://bugs.wireshark.org/bugzilla/show_bug.cgi?id=3572">Bug
-            3572</ulink>) -->
-          </para>
-          <para>Versions affected: 1.2.0</para>
-          <!--
-          <para>
-            <ulink url="http://cve.mitre.org/cgi-bin/cvename.cgi?name=CVE-2009-????">CVE-2009-????</ulink>
-          </para>
-          -->
-        </listitem>
-
-        <listitem>
-          <para>
-            The RADIUS dissector could crash.
-            <!-- Fixed in trunk: r28891 -->
-            <!-- Fixed in trunk-1.2: r29101 -->
-            <!-- (<ulink url="https://bugs.wireshark.org/bugzilla/show_bug.cgi?id=3578">Bug
-            3578</ulink>) -->
-          </para>
-          <para>Versions affected: 1.2.0</para>
-          <!--
-          <para>
-            <ulink url="http://cve.mitre.org/cgi-bin/cvename.cgi?name=CVE-2009-????">CVE-2009-????</ulink>
-          </para>
-          -->
-        </listitem>
-
-        <listitem>
-          <para>
-            The MIOP dissector could crash.
-            <!-- Fixed in trunk: r28963 -->
-            <!-- Fixed in trunk-1.2: rr29101 -->
-            <!-- (<ulink url="https://bugs.wireshark.org/bugzilla/show_bug.cgi?id=3652">Bug
-            3652</ulink>) -->
-          </para>
-          <para>Versions affected: 1.2.0</para>
-          <!--
-          <para>
-            <ulink url="http://cve.mitre.org/cgi-bin/cvename.cgi?name=CVE-2009-????">CVE-2009-????</ulink>
-          </para>
-          -->
-        </listitem>
-
-        <listitem>
-          <para>
-            The sFlow dissector could use excessive CPU and memory.
-            <!-- Fixed in trunk: r28897 -->
-            <!-- Fixed in trunk-1.2: rr29101 -->
-            <!-- (<ulink url="https://bugs.wireshark.org/bugzilla/show_bug.cgi?id=3570">Bug
-            3570</ulink>) -->
-          </para>
-<<<<<<< HEAD
-          <para>Versions affected: 1.2.0</para>
-          <!--
-=======
-        </listitem>
-
-        <listitem>
->>>>>>> 4a500929
-          <para>
-            <ulink url="http://cve.mitre.org/cgi-bin/cvename.cgi?name=CVE-2009-????">CVE-2009-????</ulink>
-          </para>
-<<<<<<< HEAD
-          -->
-        </listitem>
 
       </itemizedlist>
 
     </para>
-=======
-        </listitem>
-
-        <listitem>
-          <para>
-            The last used configuration profile is now saved.
-          </para>
-        </listitem>
-
-        <listitem>
-          <para>
-            Protocol preferences are changeable from the packet details context menu.
-          </para>
-        </listitem>
-
-        <listitem>
-          <para>
-            Support for IP packet comparison.
-          </para>
-        </listitem>
-
-        <listitem>
-          <para>
-            GTK1 is no longer supported. (Yes, this is a feature.)
-          </para>
-        </listitem>
->>>>>>> 4a500929
 
     <para>
 
@@ -194,185 +63,79 @@
       <itemizedlist>
 
         <listitem><para>
-          Wireshark could crash while reading a pcap-ng file.
-        </para></listitem>
-
-        <listitem><para>
-          Wireshark could crash while reading a PacketLogger file.
-        </para></listitem>
-
-        <listitem><para>
-          CFLOW decoding is wrong for IPv6 fields
-          (<ulink url="https://bugs.wireshark.org/bugzilla/show_bug.cgi?id=3328">Bug
-          3328</ulink>)
-        </para></listitem>
-
-        <listitem><para>
-          Buildbot crash output: fuzz-2009-04-24-2891.pcap
-          (<ulink url="https://bugs.wireshark.org/bugzilla/show_bug.cgi?id=3438">Bug
-          3438</ulink>)
-        </para></listitem>
-
-        <listitem><para>
-          packet-dcm, corrupt DICOM export files
-          (<ulink url="https://bugs.wireshark.org/bugzilla/show_bug.cgi?id=3493">Bug
-          3493</ulink>)
-        </para></listitem>
-
-        <listitem><para>
-          GeoIP map should use random temporary file name
-          (<ulink url="https://bugs.wireshark.org/bugzilla/show_bug.cgi?id=3530">Bug
-          3530</ulink>)
-        </para></listitem>
-
-        <listitem><para>
-          Wireshark crashes when range_string is the data type
-          (<ulink url="https://bugs.wireshark.org/bugzilla/show_bug.cgi?id=3536">Bug
-          3536</ulink>)
-        </para></listitem>
-
-        <listitem><para>
-          Pcap-ng breaks VoIP call data
-          (<ulink url="https://bugs.wireshark.org/bugzilla/show_bug.cgi?id=3539">Bug
-          3539</ulink>)
-        </para></listitem>
-
-        <listitem><para>
-          ANSI MAP legInformation BER Error
-          (<ulink url="https://bugs.wireshark.org/bugzilla/show_bug.cgi?id=3541">Bug
-          3541</ulink>)
-        </para></listitem>
-
-        <listitem><para>
-          Starting Wireshark Portable 1.2.0 gives error message.
+          The "Capture->Interfaces" window can't be closed.
+          (<ulink url="https://bugs.wireshark.org/bugzilla/show_bug.cgi?id=1740">Bug
+          1740</ulink>)
+        </para></listitem>
+
+        <listitem><para>
+          Display filter autocompletion doesn't work for some RADIUS and WiMAX ASNCP fields.
+          (<ulink url="https://bugs.wireshark.org/bugzilla/show_bug.cgi?id=3538">Bug
+          3538</ulink>)
+        </para></listitem>
+
+        <listitem><para>
+          Wireshark Portable includes wrong WinPcap installer.
           (<ulink url="https://bugs.wireshark.org/bugzilla/show_bug.cgi?id=3547">Bug
           3547</ulink>)
         </para></listitem>
 
         <listitem><para>
-          On Windows, Wireshark could crash on startup.
-          (<ulink url="https://bugs.wireshark.org/bugzilla/show_bug.cgi?id=3555">Bug
-          3555</ulink>)
-        </para></listitem>
-
-        <listitem><para>
-          The title in the TCP sequence graphs is too short.
-          (<ulink url="https://bugs.wireshark.org/bugzilla/show_bug.cgi?id=3556">Bug
-          3556</ulink>)
-        </para></listitem>
-
-        <listitem><para>
-          USB Packets in pcap-ng Files Not Dissected Properly
-          (<ulink url="https://bugs.wireshark.org/bugzilla/show_bug.cgi?id=3560">Bug
-          3560</ulink>)
-        </para></listitem>
-
-        <listitem><para>
-          802.11 decryption is broken
-          (<ulink url="https://bugs.wireshark.org/bugzilla/show_bug.cgi?id=3590">Bug
-          3590</ulink>)
-        </para></listitem>
-
-        <listitem><para>
-          SMB2 Error Response doesn't decode properly
-          (<ulink url="https://bugs.wireshark.org/bugzilla/show_bug.cgi?id=3609">Bug
-          3609</ulink>)
-        </para></listitem>
-
-        <listitem><para>
-          configure.in uses deprecated autoconf test for gnutls detection
-          (<ulink url="https://bugs.wireshark.org/bugzilla/show_bug.cgi?id=3627">Bug
-          3627</ulink>)
-        </para></listitem>
-
-        <listitem><para>
-          Radius Malformed Packet error message
-          (<ulink url="https://bugs.wireshark.org/bugzilla/show_bug.cgi?id=3635">Bug
-          3635</ulink>)
-        </para></listitem>
-
-        <listitem><para>
-          Wireshark could crash when loading a profile.
-          (<ulink url="https://bugs.wireshark.org/bugzilla/show_bug.cgi?id=3640">Bug
-          3640</ulink>)
-        </para></listitem>
-
-        <listitem><para>
-          Analyze-&gt;Decode as... menu item becomes unavailable
-          (<ulink url="https://bugs.wireshark.org/bugzilla/show_bug.cgi?id=3642">Bug
-          3642</ulink>)
-        </para></listitem>
-
-        <listitem><para>
-          btsnoop: Incorrect error message for not supported datalink type
-          (<ulink url="https://bugs.wireshark.org/bugzilla/show_bug.cgi?id=3645">Bug
-          3645</ulink>)
-        </para></listitem>
-
-        <listitem><para>
-          Decode error for network-id in BICC BCU-ID
-          (<ulink url="https://bugs.wireshark.org/bugzilla/show_bug.cgi?id=3648">Bug
-          3648</ulink>)
-        </para></listitem>
-
-        <listitem><para>
-          IEC 60870-5-104 dissector decodes nothing
-          (<ulink url="https://bugs.wireshark.org/bugzilla/show_bug.cgi?id=3650">Bug
-          3650</ulink>)
-        </para></listitem>
-
-        <listitem><para>
-          radius_register_avp_dissector() can stop RADIUS dissector from working correctly
-          (<ulink url="https://bugs.wireshark.org/bugzilla/show_bug.cgi?id=3651">Bug
-          3651</ulink>)
-        </para></listitem>
-
-        <listitem><para>
-          ANSI ISUP Cause indicators with coding standard=ANSI fail to dissect.
-          (<ulink url="https://bugs.wireshark.org/bugzilla/show_bug.cgi?id=3654">Bug
-          3654</ulink>)
-        </para></listitem>
-
-        <listitem><para>
-          Wrong field position in PacketCable Multimedia Extended Classifier
-          (<ulink url="https://bugs.wireshark.org/bugzilla/show_bug.cgi?id=3656">Bug
-          3656</ulink>)
-        </para></listitem>
-
-        <listitem><para>
-          FF Protocol "FMS Initiate - Version OD Calling" field packet data not unpacked properly
-          (<ulink url="https://bugs.wireshark.org/bugzilla/show_bug.cgi?id=3694">Bug
-          3694</ulink>)
-        </para></listitem>
-
-        <listitem><para>
-          hci_h4: Optimize column/field handling
-          (<ulink url="https://bugs.wireshark.org/bugzilla/show_bug.cgi?id=3703">Bug
-          3703</ulink>)
-        </para></listitem>
-
-        <listitem><para>
-          BSSLAP Protocol Not Decoded In BSSMAP-LE Messages
-          (<ulink url="https://bugs.wireshark.org/bugzilla/show_bug.cgi?id=3711">Bug
-          3711</ulink>)
-        </para></listitem>
-
-        <listitem><para>
-          Description of tshark -t dd missing from tshark.pod
-          (<ulink url="https://bugs.wireshark.org/bugzilla/show_bug.cgi?id=3723">Bug
-          3723</ulink>)
-        </para></listitem>
-
-        <listitem><para>
-          Problem in packet-per.c for ASN.1 PER Encoding
-          (<ulink url="https://bugs.wireshark.org/bugzilla/show_bug.cgi?id=3733">Bug
-          3733</ulink>)
-        </para></listitem>
-
-        <listitem><para>
-          [SNMP] Crash when dissecting packet (custom MIB)
-          (<ulink url="https://bugs.wireshark.org/bugzilla/show_bug.cgi?id=3746">Bug
-          3746</ulink>)
+          Flow Graph adds too much unnecessary garbage.
+          (<ulink url="https://bugs.wireshark.org/bugzilla/show_bug.cgi?id=3693">Bug
+          3693</ulink>)
+        </para></listitem>
+
+        <listitem><para>
+          The EAP Diameter dictionary file was missing in the distribution.
+          (<ulink url="https://bugs.wireshark.org/bugzilla/show_bug.cgi?id=3761">Bug
+          3761</ulink>)
+        </para></listitem>
+
+        <listitem><para>
+          IKEv2 Cert Request payload dissection error.
+          (<ulink url="https://bugs.wireshark.org/bugzilla/show_bug.cgi?id=3782">Bug
+          3782</ulink>)
+        </para></listitem>
+
+        <listitem><para>
+          DNS NAPTR RR (RFC 3403) replacement MUST be a fully qualified domain-name.
+          (<ulink url="https://bugs.wireshark.org/bugzilla/show_bug.cgi?id=3792">Bug
+          3792</ulink>)
+        </para></listitem>
+
+        <listitem><para>
+          Malformed RTCP Packet error while sending Payload specific RTCP feedback packet( as per RFC 4585).
+          (<ulink url="https://bugs.wireshark.org/bugzilla/show_bug.cgi?id=3800">Bug
+          3800</ulink>)
+        </para></listitem>
+
+        <listitem><para>
+          802.11n Block Ack packet Bitmap field missing.
+          (<ulink url="https://bugs.wireshark.org/bugzilla/show_bug.cgi?id=3806">Bug
+          3806</ulink>)
+        </para></listitem>
+
+        <listitem><para>
+          Wireshark doesn't decode WBXML/ActiveSync information correctly.
+          (<ulink url="https://bugs.wireshark.org/bugzilla/show_bug.cgi?id=3811">Bug
+          3811</ulink>)
+        </para></listitem>
+
+        <listitem><para>
+          Malformed packet when IPv6 packet has Next Header == 59.
+          (<ulink url="https://bugs.wireshark.org/bugzilla/show_bug.cgi?id=3820">Bug
+          3820</ulink>)
+        </para></listitem>
+
+        <listitem><para>
+          Wireshark could crash while reading an ERF file.
+          (<ulink url="https://bugs.wireshark.org/bugzilla/show_bug.cgi?id=3849">Bug
+          3849</ulink>)
+        </para></listitem>
+
+        <listitem><para>
+          Wireshark could leak memory while analyzing SSL.
         </para></listitem>
 
       </itemizedlist>
@@ -399,15 +162,23 @@
 
     <section id="UpdatedProtocols"><title>Updated Protocol Support</title> <para>
 
-There are too many updates to list here.
-
-    </para>
-    </section>
-
-    <section id="NewCapture"><title>New Capture File Support</title>
-    <para>
-
-There are no new or updated capture file formats in this release.
+DNS,
+E.212,
+IEEE 802.11,
+ISAKMP/IKE,
+LDAP,
+RTCP,
+SIP,
+WBXML,
+ZRTP
+
+    </para>
+    </section>
+
+    <section id="NewCapture"><title>Updated Capture File Support</title>
+    <para>
+
+ERF
 
     </para>
     </section>
